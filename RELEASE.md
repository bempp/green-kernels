# Making a release

To make a new release of green-kernels, follow the following steps:

0) If you are yet to make a release on your current computer, run `cargo login` and copy an API
   key from https://crates.io/me

1) Checkout the branch `release` and merge the branch `main` into the branch `release`:
   ```bash
   git checkout release
   git merge main
   ```

2) Update the version number in `Cargo.toml`.
   The version numbers have the format `[x].[y].[z]`. If you are releasing a major
   version, you should increment `[x]` and set `[y]` and `[z]` to 0.
   If you are releasing a minor version, you should increment `[y]` and set `[z]`
   to zero. If you are releasing a bugfix, you should increment `[z]`.

<<<<<<< HEAD
3) Commit your changes and push to GitHub, and check that all the tests on CI pass.
=======
3) In `Cargo.toml`, check that the `rlst` dependency is at the latest version.
>>>>>>> 8ed7b82b

4) Commit your changes and push to GitHub, and check that all the tests on CI pass.

5) [Create a release on GitHub](https://github.com/bempp/green-kernels/releases/new) from the `release` branch.
   The release tag and title should be `v[x].[y].[z]` (where `[x]`, `[y]` and `[z]` are as in step 2).
   In the "Describe this release" box, you should bullet point the main changes since the last
   release.

6) Run `cargo publish --dry-run`, then run `cargo package --list` and
   check that no unwanted extras have been included in the release.

7) If everything is working as expected, run `cargo publish`. This will push the new version to
   crates.io. Note: this cannot be undone, but you can use `cargo yank` to mark a version as
   unsuitable for use.

8) Open a pull request to `main` to update the version number in `Cargo.toml` to `[x].[y].[z]-dev`<|MERGE_RESOLUTION|>--- conflicted
+++ resolved
@@ -17,11 +17,8 @@
    If you are releasing a minor version, you should increment `[y]` and set `[z]`
    to zero. If you are releasing a bugfix, you should increment `[z]`.
 
-<<<<<<< HEAD
 3) Commit your changes and push to GitHub, and check that all the tests on CI pass.
-=======
-3) In `Cargo.toml`, check that the `rlst` dependency is at the latest version.
->>>>>>> 8ed7b82b
+   In `Cargo.toml`, check that the `rlst` dependency is at the latest version.
 
 4) Commit your changes and push to GitHub, and check that all the tests on CI pass.
 
