[features]
nightly = ["pulp/nightly"]
# Treat warnings as a build error.
strict = []

[package]
name = "green-kernels"
version = "0.1.0-dev"
edition = "2021"
authors = ["Timo Betcke <timo.betcke@gmail.com>", "Matthew Scroggs <rust@mscroggs.co.uk>"]
description = "Evaluation of Green's function kernels."
license = "BSD-3-Clause"
homepage = "https://github.com/bempp/green-kernels"
repository = "https://github.com/bempp/green-kernels"
readme = "README.md"
keywords = ["numerics"]
categories = ["mathematics", "science"]

[lib]
name = "green_kernels"
crate-type = ["lib", "cdylib"]

[dependencies]
paste = "1.*"
libc = "0.2"
approx = { version = "0.5", features = ["num-complex"] }
rayon = "1.9"
num = "0.4"
num_cpus = "1"
<<<<<<< HEAD
rlst = { version = "0.1.0" }
=======
rlst = { version = "0.2", features = ["sleef"] }
>>>>>>> 8ed7b82b
rand = "0.8.5"
itertools = { version = "0.13.0", default-features = false }
coe-rs = "0.1.2"
pulp = { version = "0.18.12" }
bytemuck = "1.16.0"
hexf = "0.2.1"

[dev-dependencies]
criterion = { version = "0.5.1", features = ["html_reports"] }
rand_chacha = "0.3"

[package.metadata.docs.rs]
cargo-args = ["-Zunstable-options", "-Zrustdoc-scrape-examples"]

[lints.clippy]
wildcard_imports = "forbid"

[target.aarch64-apple-darwin.dev-dependencies]
blas-src = { version = "0.10", features = ["accelerate"]}
lapack-src = { version = "0.10", features = ["accelerate"]}

[target.x86_64-unknown-linux-gnu.dev-dependencies]
blas-src = { version = "0.10", features = ["blis"]}
lapack-src = { version = "0.10", features = ["netlib"]}


[[bench]]
name = "laplace_f32"
harness = false

[[bench]]
name = "laplace_f64"
harness = false

[[bench]]
name = "helmholtz_c32"
harness = false

[[bench]]
name = "helmholtz_c64"
harness = false


<|MERGE_RESOLUTION|>--- conflicted
+++ resolved
@@ -27,11 +27,7 @@
 rayon = "1.9"
 num = "0.4"
 num_cpus = "1"
-<<<<<<< HEAD
-rlst = { version = "0.1.0" }
-=======
 rlst = { version = "0.2", features = ["sleef"] }
->>>>>>> 8ed7b82b
 rand = "0.8.5"
 itertools = { version = "0.13.0", default-features = false }
 coe-rs = "0.1.2"
